#!/usr/bin/env python

"""
@package mi.dataset.parser.dcl_file_common
@file marine-integrations/mi/dataset/parser/dcl_file_common.py
@author Ronald Ronquillo
@brief Parser for the file type for the dcl
Release notes:

initial release
"""

__author__ = 'Ronald Ronquillo'
__license__ = 'Apache 2.0'

import calendar
import re
from functools import partial

from mi.core.log import get_logger
log = get_logger()
from mi.core.instrument.chunker import StringChunker
from mi.core.instrument.data_particle import DataParticle
from mi.core.exceptions import UnexpectedDataException, InstrumentParameterException

from mi.dataset.dataset_parser import BufferLoadingParser, DataSetDriverConfigKeys
from mi.dataset.parser.common_regexes import END_OF_LINE_REGEX, SPACE_REGEX, \
    ANY_CHARS_REGEX, DATE_YYYY_MM_DD_REGEX, TIME_HR_MIN_SEC_MSEC_REGEX


# Basic patterns
SPACES = SPACE_REGEX + "+"
START_GROUP = '('
END_GROUP = ')'

# Timestamp at the start of each record: YYYY/MM/DD HH:MM:SS.mmm
# Metadata fields:  [text] more text
# Sensor data has space-delimited fields (date, time, integers)
# All records end with newlines.
TIME = r'(\d{2}):(\d{2}):(\d{2}\.\d{3})'    # Time: HH:MM:SS.mmm
TIMESTAMP = START_GROUP + DATE_YYYY_MM_DD_REGEX + SPACE_REGEX + \
            TIME_HR_MIN_SEC_MSEC_REGEX + END_GROUP
START_METADATA = r'\['
END_METADATA = r'\]'

# All basic dcl records are ASCII characters separated by a newline.
RECORD_PATTERN = ANY_CHARS_REGEX            # Any number of ASCII characters
RECORD_PATTERN += END_OF_LINE_REGEX         # separated by a new line
RECORD_MATCHER = re.compile(RECORD_PATTERN)

SENSOR_GROUP_TIMESTAMP = 0
SENSOR_GROUP_YEAR = 1
SENSOR_GROUP_MONTH = 2
SENSOR_GROUP_DAY = 3
SENSOR_GROUP_HOUR = 4
SENSOR_GROUP_MINUTE = 5
SENSOR_GROUP_SECOND = 6
SENSOR_GROUP_MILLISECOND = 7


class DclInstrumentDataParticle(DataParticle):
    """
    Class for generating the dcl instrument particle.
    """

    def __init__(self, raw_data, instrument_particle_map, *args, **kwargs):

        super(DclInstrumentDataParticle, self).__init__(raw_data, *args, **kwargs)

        # The particle timestamp is the DCL Controller timestamp.
        # The individual fields have already been extracted by the parser.
        timestamp = (
            int(self.raw_data[SENSOR_GROUP_YEAR]),
            int(self.raw_data[SENSOR_GROUP_MONTH]),
            int(self.raw_data[SENSOR_GROUP_DAY]),
            int(self.raw_data[SENSOR_GROUP_HOUR]),
            int(self.raw_data[SENSOR_GROUP_MINUTE]),
            float(self.raw_data[SENSOR_GROUP_SECOND] + "." +
                  self.raw_data[SENSOR_GROUP_MILLISECOND]),
            0, 0, 0)

        elapsed_seconds = calendar.timegm(timestamp)
        self.set_internal_timestamp(unix_time=elapsed_seconds)
        self.instrument_particle_map = instrument_particle_map

    def _build_parsed_values(self):
        """
        Build parsed values for Recovered and Telemetered Instrument Data Particle.
        """

        # Generate a particle by calling encode_value for each entry
        # in the Instrument Particle Mapping table,
        # where each entry is a tuple containing the particle field name,
        # an index into the match groups (which is what has been stored in raw_data),
        # and a function to use for data conversion.

        return [self._encode_value(name, self.raw_data[group], function)
                for name, group, function in self.instrument_particle_map]


class DclFileCommonParser(BufferLoadingParser):
    """
    Parser for dcl data.
    In addition to the standard constructor parameters,
    this constructor takes additional parameters sensor_data_matcher
    and metadata_matcher
    """

    def __init__(self,
                 sensor_data_matcher,
                 metadata_matcher,
                 config,
                 stream_handle,
                 *args, **kwargs):

        # Default the position within the file to the beginning.
        self.input_file = stream_handle
<<<<<<< HEAD

        if sensor_data_matcher is not None:
            self.sensor_data_matcher = sensor_data_matcher
=======
        record_matcher = kwargs.get('record_matcher', RECORD_MATCHER)

        # Accommodate for any parser not using the PARTICLE_CLASSES_DICT in config
        # Ensure a data matcher is passed as a parameter or defined in the particle class
        if sensor_data_matcher is not None:
            self.sensor_data_matcher = sensor_data_matcher
            self.particle_classes = None
        elif DataSetDriverConfigKeys.PARTICLE_CLASSES_DICT in config and \
                all(hasattr(particle_class, "data_matcher")
                    for particle_class in config[DataSetDriverConfigKeys.PARTICLE_CLASSES_DICT].values()):
            self.particle_classes = config[DataSetDriverConfigKeys.PARTICLE_CLASSES_DICT].values()
        else:
            raise InstrumentParameterException("data matcher required")
>>>>>>> 4a7eab04
        self.metadata_matcher = metadata_matcher

        if DataSetDriverConfigKeys.PARTICLE_CLASSES_DICT in config:
            self.particle_classes = config[DataSetDriverConfigKeys.PARTICLE_CLASSES_DICT].values()
        else:
            self.particle_classes = list(self._particle_class)

        # No fancy sieve function needed for this parser.
        # File is ASCII with records separated by newlines.
        super(DclFileCommonParser, self).__init__(
            config,
            stream_handle,
            None,
            partial(StringChunker.regex_sieve_function,
                    regex_list=[record_matcher]),
            *args, **kwargs)

    def handle_non_data(self, non_data, non_end, start):
        """
        Handle any non-data that is found in the file
        """
        # Handle non-data here.
        # Increment the position within the file.
        # Use the _exception_callback.
        if non_data is not None and non_end <= start:
            self._exception_callback(UnexpectedDataException(
                "Found %d bytes of un-expected non-data %s" %
                (len(non_data), non_data)))

    def parse_chunks(self):
        """
        Parse out any pending data chunks in the chunker.
        If it is valid data, build a particle.
        Go until the chunker has no more valid data.
        @retval a list of tuples with sample particles encountered in this
            parsing, plus the state.
        """
        result_particles = []
        nd_timestamp, non_data, non_start, non_end = self._chunker.get_next_non_data_with_index(clean=False)
        timestamp, chunk, start, end = self._chunker.get_next_data_with_index(clean=True)
        self.handle_non_data(non_data, non_end, start)

<<<<<<< HEAD
        while chunk:

            for particle_class in self.particle_classes:
                if particle_class.data_matcher is not None:
=======
        # If not set from config & no InstrumentParameterException error from constructor
        if self.particle_classes is None:
            self.particle_classes = (self._particle_class,)

        while chunk:

            for particle_class in self.particle_classes:
                if hasattr(particle_class, "data_matcher"):
>>>>>>> 4a7eab04
                    self.sensor_data_matcher = particle_class.data_matcher

                # If this is a valid sensor data record,
                # use the extracted fields to generate a particle.
                sensor_match = self.sensor_data_matcher.match(chunk)
                if sensor_match is not None:
                    break

            if sensor_match is not None:
                particle = self._extract_sample(particle_class,
                                                None,
                                                sensor_match.groups(),
                                                None)
                if particle is not None:
                    result_particles.append((particle, None))

            # It's not a sensor data record, see if it's a metadata record.
            else:

                # If it's a valid metadata record, ignore it.
                # Otherwise generate warning for unknown data.
                meta_match = self.metadata_matcher.match(chunk)
                if meta_match is None:
                    error_message = 'Unknown data found in chunk %s' % chunk
                    log.warn(error_message)
                    self._exception_callback(UnexpectedDataException(error_message))

            nd_timestamp, non_data, non_start, non_end = self._chunker.get_next_non_data_with_index(clean=False)
            timestamp, chunk, start, end = self._chunker.get_next_data_with_index(clean=True)
            self.handle_non_data(non_data, non_end, start)

        return result_particles<|MERGE_RESOLUTION|>--- conflicted
+++ resolved
@@ -115,11 +115,6 @@
 
         # Default the position within the file to the beginning.
         self.input_file = stream_handle
-<<<<<<< HEAD
-
-        if sensor_data_matcher is not None:
-            self.sensor_data_matcher = sensor_data_matcher
-=======
         record_matcher = kwargs.get('record_matcher', RECORD_MATCHER)
 
         # Accommodate for any parser not using the PARTICLE_CLASSES_DICT in config
@@ -133,13 +128,7 @@
             self.particle_classes = config[DataSetDriverConfigKeys.PARTICLE_CLASSES_DICT].values()
         else:
             raise InstrumentParameterException("data matcher required")
->>>>>>> 4a7eab04
         self.metadata_matcher = metadata_matcher
-
-        if DataSetDriverConfigKeys.PARTICLE_CLASSES_DICT in config:
-            self.particle_classes = config[DataSetDriverConfigKeys.PARTICLE_CLASSES_DICT].values()
-        else:
-            self.particle_classes = list(self._particle_class)
 
         # No fancy sieve function needed for this parser.
         # File is ASCII with records separated by newlines.
@@ -176,12 +165,6 @@
         timestamp, chunk, start, end = self._chunker.get_next_data_with_index(clean=True)
         self.handle_non_data(non_data, non_end, start)
 
-<<<<<<< HEAD
-        while chunk:
-
-            for particle_class in self.particle_classes:
-                if particle_class.data_matcher is not None:
-=======
         # If not set from config & no InstrumentParameterException error from constructor
         if self.particle_classes is None:
             self.particle_classes = (self._particle_class,)
@@ -190,7 +173,6 @@
 
             for particle_class in self.particle_classes:
                 if hasattr(particle_class, "data_matcher"):
->>>>>>> 4a7eab04
                     self.sensor_data_matcher = particle_class.data_matcher
 
                 # If this is a valid sensor data record,
